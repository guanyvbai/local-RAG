--- conflicted
+++ resolved
@@ -51,13 +51,10 @@
             logger.warning(f"集合 '{self.collection_name}' 不存在，将自动创建。")
             self.qdrant_client.recreate_collection(
                 collection_name=self.collection_name,
-<<<<<<< HEAD
+
                 vectors_config={
                     "dense": models.VectorParams(size=self.embedding_dim, distance=models.Distance.COSINE)
                 }
-=======
-                vectors_config=models.VectorParams(size=self.embedding_dim, distance=models.Distance.COSINE)
->>>>>>> 60915d39
             )
         for field_name in ["cve_id", "cpes", "cpe_cores", "vendor", "product", "part"]:
             try:
@@ -199,11 +196,7 @@
                 }
                 points_to_upsert.append(models.PointStruct(
                     id=cve_id,
-<<<<<<< HEAD
                     vector={"dense": vector},
-=======
-                    vector=vector,
->>>>>>> 60915d39
                     payload=payload
                 ))
             
